--- conflicted
+++ resolved
@@ -30,16 +30,11 @@
     if N_axis>len(rc):
         N_axis = []
     if N_axis:
-<<<<<<< HEAD
-        rc = rc[0:N_axis]
-        zs = zs[0:N_axis]
-=======
         if N_axis<=len(rc):
             rc = rc[0:N_axis]
             zs = zs[0:N_axis]
         else:
             N_axis = []
->>>>>>> b5fefb37
     psi = f.variables['phi'][()]/2/np.pi
     psi_booz_vmec = np.abs(psi)
     am = f.variables['am'][()] # Pressure profile polynomial
@@ -47,12 +42,8 @@
     bsubvmnc = f.variables['bsubvmnc'][()] 
     gmnc = f.variables['gmnc'][()]
     rmnc = f.variables['rmnc'][()]
-<<<<<<< HEAD
     zmns = -f.variables['zmns'][()] 
     gmnc = f.variables['gmnc'][()]
-=======
-    zmns = -f.variables['zmns'][()]     
->>>>>>> b5fefb37
     xm_vmec = f.variables['xm'][()]
     xn_vmec = f.variables['xn'][()]
     iota_vmec = f.variables['iotas'][()] 
