--- conflicted
+++ resolved
@@ -29,12 +29,8 @@
     from .mercier import mercier
     from .r_singularity import calculate_r_singularity
     from .plot import plot, plot_boundary, get_boundary, B_fieldline, B_contour, plot_axis, flux_tube
-<<<<<<< HEAD
-    from .Frenet_to_cylindrical import Frenet_to_cylindrical
+    from .Frenet_to_cylindrical import Frenet_to_cylindrical, to_RZ
     from .make_nae_model import read_vmec, read_boozxform
-=======
-    from .Frenet_to_cylindrical import Frenet_to_cylindrical, to_RZ
->>>>>>> 767cf7d7
     from .to_vmec import to_vmec
     from .util import B_mag
     
