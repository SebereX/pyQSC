--- conflicted
+++ resolved
@@ -28,16 +28,11 @@
     from .calculate_r3 import calculate_r3, calculate_shear
     from .mercier import mercier
     from .r_singularity import calculate_r_singularity
-<<<<<<< HEAD
     from .plot import plot, plot_boundary, get_boundary, get_boundary_vmec, B_fieldline, B_contour, plot_axis, flux_tube
-    from .Frenet_to_cylindrical import Frenet_to_cylindrical
+    from .Frenet_to_cylindrical import Frenet_to_cylindrical, to_RZ
     from .vmec_input import read_vmec
     from .qs_optim_config import choose_eta, choose_B22c, choose_Z_axis
     from .optimize_nae import optimise_params
-=======
-    from .plot import plot, plot_boundary, get_boundary, B_fieldline, B_contour, plot_axis, flux_tube
-    from .Frenet_to_cylindrical import Frenet_to_cylindrical, to_RZ
->>>>>>> b5fefb37
     from .to_vmec import to_vmec
     from .util import B_mag
     from .configurations import from_paper, configurations
